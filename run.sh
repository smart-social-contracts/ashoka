--- conflicted
+++ resolved
@@ -74,11 +74,7 @@
 
 # Start ChromaDB server in background
 echo "Starting ChromaDB server..."
-<<<<<<< HEAD
 python3 -c "import chromadb.cli.cli; chromadb.cli.cli.app()" run --host 0.0.0.0 --port 8000 --path /app/chromadb_data 2>&1 | tee -a logs/chromadb.log &
-=======
-chromadb run --host 0.0.0.0 --port 8000 --path /workspace/chromadb_data 2>&1 | tee -a logs/chromadb.log &
->>>>>>> d1f962a5
 CHROMADB_PID=$!
 
 echo "Waiting for ChromaDB to be ready..."
